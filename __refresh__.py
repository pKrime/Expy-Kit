--- conflicted
+++ resolved
@@ -1,11 +1,6 @@
 import os
-<<<<<<< HEAD
 from importlib import reload
 from . import *
-from . import bone_utils
-# from . import _extra_
-=======
->>>>>>> e7208d82
 
 def _reload_modules():
     from importlib import reload
@@ -24,11 +19,8 @@
     reload(preset_handler)
     reload(properties)
     reload(ui)
-<<<<<<< HEAD
+    reload(bone_mapping)
     # reload(_extra_)
-=======
-    reload(bone_mapping)
->>>>>>> e7208d82
 
 _DEV_MODE = bool(os.environ.get('BLENDER_DEV_MODE', 0))
 reload_modules = _reload_modules if _DEV_MODE else lambda: None