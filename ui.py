--- conflicted
+++ resolved
@@ -431,20 +431,10 @@
     attr_name: StringProperty(default="", options={'SKIP_SAVE'})
     sub_attr_name: StringProperty(default="", options={'SKIP_SAVE'})
     slot_name: StringProperty(default="", options={'SKIP_SAVE'})
-<<<<<<< HEAD
-    attr_ptr = PointerProperty(type=properties.retarget.RetargetBase)
-=======
->>>>>>> 07345b54
-
-    @classmethod
-    def poll(cls, context):
-        if not context.object:
-            return False
+
+    @classmethod
+    def poll(cls, context):
         if not context.active_pose_bone:
-            return False
-        if context.object.type != 'ARMATURE':
-            return False
-        if not context.object.data.expykit_retarget:
             return False
 
         return True
