--- conflicted
+++ resolved
@@ -1227,21 +1227,12 @@
                                description="Correct chain direction based on mid limb (Useful for IK)",
                                default=False)
     
-<<<<<<< HEAD
-    copy_IK_roll_hands: BoolProperty(name="Roll Hands IK",
-                            description="Use feet IK target roll from source armature (Useful for IK)",
-                            default=False)
-
-    copy_IK_roll_feet: BoolProperty(name="Roll Feet IK",
-                            description="Use hands IK target roll from source armature (Useful for IK)",
-=======
     copy_IK_roll_hands: BoolProperty(name="Hands IK Roll",
                             description="USe IK target roll from source armature (Useful for IK)",
                             default=False)
     
     copy_IK_roll_feet: BoolProperty(name="Feet IK Roll",
                             description="USe IK target roll from source armature (Useful for IK)",
->>>>>>> 511f31c9
                             default=False)
 
     constrain_root: EnumProperty(items=[
@@ -1254,7 +1245,7 @@
 
     loc_constraints: BoolProperty(name="Copy Location",
                                   description="Use Location Constraint when binding",
-                                  default=False)
+                                  default=True)
     
     rot_constraints: BoolProperty(name="Copy Rotation",
                                   description="Use Rotation Constraint when binding",
@@ -1410,11 +1401,6 @@
 
         col = row.column()     
         col.prop(self, 'math_look_at')
-<<<<<<< HEAD
-        col.prop(self, 'copy_IK_roll_hands')
-        col.prop(self, 'copy_IK_roll_feet')
-=======
->>>>>>> 511f31c9
         col.prop(self, 'no_finger_loc')
 
         row = column.row()
@@ -1749,23 +1735,8 @@
                     if src_name in (src_skeleton.left_leg_ik.foot,
                                     src_skeleton.right_leg_ik.foot):
 
-<<<<<<< HEAD
-                    if self.copy_IK_roll_hands:
-                        if src_name in (src_skeleton.right_arm_ik.hand,
-                                        src_skeleton.left_arm_ik.hand):
-
-                            src_ik = ob.data.bones[src_name]
-                            new_bone.roll = bone_utils.ebone_roll_to_vector(new_bone, src_ik.z_axis)
-                    if self.copy_IK_roll_feet:
-                        if src_name in (src_skeleton.left_leg_ik.foot,
-                            src_skeleton.right_leg_ik.foot):
-
-                            src_ik = ob.data.bones[src_name]
-                            new_bone.roll = bone_utils.ebone_roll_to_vector(new_bone, src_ik.z_axis)
-=======
                         src_ik = ob.data.bones[src_name]
                         new_bone.roll = bone_utils.ebone_roll_to_vector(new_bone, src_ik.z_axis)
->>>>>>> 511f31c9
 
                 if self.use_legacy_index:
                     new_bone.layers[self.ret_bones_layer] = True
